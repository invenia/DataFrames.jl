## definitions for "Data" types which can contain NAs
## Inspirations:
## R's NAs
## Panda's discussion of NAs: http://pandas.pydata.org/pandas-docs/stable/missing_data.html
## NumPy's analysis of the issue: https://github.com/numpy/numpy/blob/master/doc/neps/missing-data.rst

## Abstract type supports NAs and indexing

## Primary actual type is DataVec, which is a parameterized type that wraps an vector of a type and a (bit) array
## for the mask. 

## Secondary type is a PooledDataVec, which is a parameterized type that wraps a vector of UInts and a vector of
## the type, indexed by the main vector. NAs are 0s in the UInt vector. 

load("options.jl")

abstract AbstractDataVec{T}

type DataVec{T} <: AbstractDataVec{T}
    data::Vector{T}
    na::AbstractVector{Bool} # TODO use a bit array
    
    # TODO: these three should probably be a single type structure
    filter::Bool
    replace::Bool # replace supercedes filter, if both true
    replaceVal::T
    
    # sanity checks
    function DataVec{T}(d::Vector{T}, m::AbstractVector{Bool}, f::Bool, r::Bool, v::T) 
        if (length(d) != length(m))
            error("data and mask vectors not the same length!")
        elseif (f && r)
            error("please don't set both the filter and replace flags in a DataVec")
        end   
        new(d,m,f,r,v)
    end
end
# the usual partial constructor
DataVec{T}(d::Vector{T}, m::Vector{Bool}) = DataVec{T}(d, m, false, false, zero(T))
# a full constructor (why is this necessary?)
DataVec{T}(d::Vector{T}, m::AbstractVector{Bool}, f::Bool, r::Bool, v::T) = DataVec{T}(d, m, f, r, v)
# a no-op constructor
DataVec(d::DataVec) = d

type PooledDataVec{T} <: AbstractDataVec{T}
    refs::Vector{Uint16} # TODO: make sure we don't overflow
    pool::Vector{T}
    # TODO: ordering
    # TODO: meta-data for dummy conversion
    
    filter::Bool
    replace::Bool
    replaceVal::T
    
    function PooledDataVec{T}(refs::Vector{Uint16}, pool::Vector{T}, f::Bool, r::Bool, v::T)
        # refs mustn't overflow pool
        if (max(refs) > length(pool))
            error("reference vector points beyond the end of the pool!")
        elseif (f && r)
            error("please don't set both the filter and replace flags in a PooledDataVec")
        end   
        new(refs,pool,f,r,v)
    end
end
# a full constructor (why is this necessary?)
PooledDataVec{T}(re::Vector{Uint16}, p::Vector{T}, f::Bool, r::Bool, v::T) = PooledDataVec{T}(re, p, f, r, v)

# how do you construct one? well, from the same sigs as a DataVec!
PooledDataVec{T}(d::Vector{T}, m::Vector{Bool}) = PooledDataVec(d, m, false, false, zero(T))
function PooledDataVec{T}(d::Vector{T}, m::Vector{Bool}, f::Bool, r::Bool, v::T)  
    # algorithm... start with a null pool and a pre-allocated refs, plus hash from T to Int.
    # iterate over d. If in pool already, set the refs accordingly. If new, add to pool then set refs.
    newrefs = Array(Uint16, length(d))
    newpool = Array(T, 0)
    poolref = Dict{T,Uint16}(0)
    maxref = 0
    
    for i = 1:length(d)
        if m[i]
            newrefs[i] = 0
        else
            existing = get(poolref, d[i], 0)
            if existing == 0
                maxref += 1
                poolref[d[i]] = maxref 
                push(newpool, d[i])
                newrefs[i] = maxref
            else
                newrefs[i] = existing
            end
        end
    end
    PooledDataVec(newrefs, newpool, f, r, v)
end
PooledDataVec(dv::DataVec) = PooledDataVec(dv.data, dv.na, dv.filter, dv.replace, dv.replaceVal)
PooledDataVec(d::PooledDataVec) = d

type NAtype; end
const NA = NAtype()
show(io, x::NAtype) = print(io, "NA")

type NAException <: Exception
    msg::String
end

length(x::NAtype) = 1
size(x::NAtype) = ()
isna(x::NAtype) = true
isna(x) = false

==(na::NAtype, na2::NAtype) = NA
==(na::NAtype, b) = NA
==(a, na::NAtype) = NA

# TODO: Move me to a more appropriate spot
# this allows zero(String) to work
oftype(::Type{ASCIIString},c) = repeat(" ",c)


# constructor from type
function _dv_most_generic_type(vals)
    # iterate over vals tuple to find the most generic non-NA type
    toptype = None
    for i = 1:length(vals)
        if !isna(vals[i])
            toptype = promote_type(toptype, typeof(vals[i]))
        end
    end
    # TODO: confirm that this type has a zero() 
    toptype
end
function ref(::Type{DataVec}, vals...)
    # first, get the most generic non-NA type
    toptype = _dv_most_generic_type(vals)
    
    # then, allocate vectors
    lenvals = length(vals)
    ret = DataVec(Array(toptype, lenvals), falses(lenvals))
    # copy from vals into data and mask
    for i = 1:lenvals
        if isna(vals[i])
            ret.data[i] = zero(toptype)
            ret.na[i] = true
        else
            ret.data[i] = vals[i]
            # ret.na[i] = false (default)
        end
    end
    
    return ret
end
function ref(::Type{PooledDataVec}, vals...)
    # for now, just create a DataVec and then convert it
    # TODO: rewrite for speed
    
    PooledDataVec(DataVec[vals...])
end

# constructor from base type object
DataVec(x::Vector) = DataVec(x, falses(length(x)))
PooledDataVec(x::Vector) = PooledDataVec(DataVec(x, falses(length(x))))

# copy does a deep copy
copy{T}(dv::DataVec{T}) = DataVec{T}(copy(dv.data), copy(dv.na), dv.filter, dv.replace, dv.replaceVal)
copy{T}(dv::PooledDataVec{T}) = PooledDataVec{T}(copy(dv.refs), copy(dv.pool), dv.filter, dv.replace, dv.replaceVal)

# TODO: copy_to


# properties
size(v::DataVec) = size(v.data)
size(v::PooledDataVec) = size(v.refs)
length(v::DataVec) = length(v.data)
length(v::PooledDataVec) = length(v.refs)
isna(v::DataVec) = v.na
isna(v::PooledDataVec) = v.refs .== 0
ndims(v::AbstractDataVec) = 1
numel(v::AbstractDataVec) = length(v)
eltype{T}(v::AbstractDataVec{T}) = T

# equality, respecting NAs
function =={T}(a::DataVec{T}, b::DataVec{T})
    if (length(a) != length(b))
        return false
    else
        for i = 1:length(a)
            if (a.na[i] != b.na[i])
                return false
            elseif (!a.na[i] && !b.na[i] && a.data[i] != b.data[i])
                return false
            end
        end
    end
    return true
end
function =={T}(a::AbstractDataVec{T}, b::AbstractDataVec{T})
    if (length(a) != length(b))
        return false
    else
        for i = 1:length(a)
            if isna(a[i]) != isna(b[i])
                return false
            elseif !isna(a[i]) && a[i] != b[i]
                return false
            end
        end
    end
    return true
end

# element-wise equality
function .=={T}(a::AbstractDataVec{T}, v::T)
    # allocate a DataVec for the return value, then assign into it
    ret = DataVec(Array(Bool,length(a)), Array(Bool,length(a)), false, false, false)
    for i = 1:length(a)
        ret[i] = isna(a[i]) ? NA : (a[i] == v)
    end
    ret
end
# TODO: fast version for PooledDataVec
# TODO: a::AbstractDataVec{T}, b::AbstractArray{T}
# TODO: a::AbstractDataVec{T}, b::AbstractDataVec{T}
# TODO: a::AbstractDataVec{T}, NA

# for arithmatic, NAs propogate
for f in (:+, :-, :.*, :div, :mod, :&, :|, :$)
    @eval begin
        function ($f){S,T}(A::DataVec{S}, B::DataVec{T})
            if (length(A) != length(B)) error("DataVec lengths must match"); end
            F = DataVec(Array(promote_type(S,T), length(A)), Array(Bool, length(A)))
            for i=1:length(A)
                F.na[i] = (A.na[i] || B.na[i])
                F.data[i] = ($f)(A.data[i], B.data[i])
            end
            return F
        end
        function ($f){T}(A::Number, B::DataVec{T})
            F = DataVec(Array(promote_type(typeof(A),T), length(B)), B.na)
            for i=1:length(B)
                F.data[i] = ($f)(A, B.data[i])
            end
            return F
        end
        function ($f){T}(A::DataVec{T}, B::Number)
            F = DataVec(Array(promote_type(typeof(B),T), length(A)), A.na)
            for i=1:length(A)
                F.data[i] = ($f)(A.data[i], B)
            end
            return F
        end
    end
end

# single-element access
ref(x::DataVec, i::Number) = x.na[i] ? NA : x.data[i]
ref(x::PooledDataVec, i::Number) = x.refs[i] == 0 ? NA : x.pool[x.refs[i]]

# range access
function ref(x::DataVec, r::Range1)
    DataVec(x.data[r], x.na[r], x.filter, x.replace, x.replaceVal)
end
# PooledDataVec -- be sure copy the pool!
function ref(x::PooledDataVec, r::Range1)
    # TODO: copy the whole pool or just the items in the range?
    # for now, the whole pool
    PooledDataVec(x.refs[r], copy(x.pool), x.filter, x.replace, x.replaceVal)
end

# logical access -- note that unlike Array logical access, this throws an error if
# the index vector is not the same size as the data vector
function ref(x::DataVec, ind::Vector{Bool})
    if length(x) != length(ind)
        throw(ArgumentError("boolean index is not the same size as the DataVec"))
    end
    DataVec(x.data[ind], x.na[ind], x.filter, x.replace, x.replaceVal)
end
# PooledDataVec
function ref(x::PooledDataVec, ind::Vector{Bool})
    if length(x) != length(ind)
        throw(ArgumentError("boolean index is not the same size as the PooledDataVec"))
    end
    PooledDataVec(x.refs[ind], copy(x.pool), x.filter, x.replace, x.replaceVal)
end

# array index access
function ref(x::DataVec, ind::Vector{Int})
    DataVec(x.data[ind], x.na[ind], x.filter, x.replace, x.replaceVal)
end
# PooledDataVec
function ref(x::PooledDataVec, ind::Vector{Int})
    PooledDataVec(x.refs[ind], copy(x.pool), x.filter, x.replace, x.replaceVal)
end

ref(x::AbstractDataVec, ind::AbstractDataVec{Bool}) = x[nareplace(ind, false)]
ref(x::AbstractDataVec, ind::AbstractDataVec{Integer}) = x[nafilter(ind)]

# assign variants
# x[3] = "cat"
function assign{T}(x::DataVec{T}, v::T, i::Int)
    x.data[i] = v
    x.na[i] = false
    return x[i]
end
function assign{T}(x::PooledDataVec{T}, v::T, i::Int)
    # note: NA replacement comes for free here
    
    # find the index of v in the pool
    pool_idx = findfirst(x.pool, v)
    if pool_idx > 0
        # new item is in the pool
        x.refs[i] = pool_idx
    else
        # new item is not in the pool; add it
        push(x.pool, v)
        x.refs[i] = length(x.pool)
    end
    return x[i]
end

# x[[3, 4]] = "cat"
function assign{T}(x::DataVec{T}, v::T, is::Vector{Int})
    x.data[is] = v
    x.na[is] = false
    return x[is] # this could get slow -- maybe not...
end
# PooledDataVec can use a possibly-slower generic approach
function assign{T}(x::AbstractDataVec{T}, v::T, is::Vector{Int})
    for i in is
        x[i] = v
    end
    return x[is]
end

# x[[3, 4]] = ["cat", "dog"]
function assign{T}(x::DataVec{T}, vs::Vector{T}, is::Vector{Int})
    if length(is) != length(vs)
        throw(ArgumentError("can't assign when index and data vectors are different length"))
    end
    x.data[is] = vs
    x.na[is] = false
    return x[is]
end
# PooledDataVec can use a possibly-slower generic approach
function assign{T}(x::AbstractDataVec{T}, vs::Vector{T}, is::Vector{Int})
    if length(is) != length(vs)
        throw(ArgumentError("can't assign when index and data vectors are different length"))
    end
    for vi in zip(vs, is)
        x[vi[2]] = vi[1]
    end
    return x[is]
end

# x[[true, false, true]] = "cat"
function assign{T}(x::DataVec{T}, v::T, mask::Vector{Bool})
    x.data[mask] = v
    x.na[mask] = false
    return x[mask]
end
# PooledDataVec can use a possibly-slower generic approach
function assign{T}(x::AbstractDataVec{T}, v::T, mask::Vector{Bool})
    for i = 1:length(x)
        if mask[i] == true
            x[i] = v
        end
    end
    return x[mask]
end

# x[[true, false, true]] = ["cat", "dog"]
function assign{T}(x::DataVec{T}, vs::Vector{T}, mask::Vector{Bool})
    if sum(mask) != length(vs)
        throw(ArgumentError("can't assign when boolean trues and data vectors are different length"))
    end
    x.data[mask] = vs
    x.na[mask] = false
    return x[mask]
end
# PooledDataVec can use a possibly-slower generic approach
function assign{T}(x::AbstractDataVec{T}, vs::Vector{T}, mask::Vector{Bool})
    if sum(mask) != length(vs)
        throw(ArgumentError("can't assign when boolean trues and data vectors are different length"))
    end
    ivs = 1
    # walk through mask. whenever true, assign and increment vs index
    for i = 1:length(mask)
        if mask[i] == true
            x[i] = vs[ivs]
            ivs += 1
        end
    end
    return x[mask]
end

# x[2:3] = "cat"
function assign{T}(x::DataVec{T}, v::T, rng::Range1)
    x.data[rng] = v
    x.na[rng] = false
    return x[rng]
end
# PooledDataVec can use a possibly-slower generic approach
function assign{T}(x::AbstractDataVec{T}, v::T, rng::Range1)
    for i in rng
        x[i] = v
    end
end


# x[2:3] = ["cat", "dog"]
function assign{T}(x::DataVec{T}, vs::Vector{T}, rng::Range1)
    if length(rng) != length(vs)
        throw(ArgumentError("can't assign when index and data vectors are different length"))
    end
    x.data[rng] = vs
    x.na[rng] = false
    return x[rng]
end
# PooledDataVec can use a possibly-slower generic approach
function assign{T}(x::AbstractDataVec{T}, vs::Vector{T}, rng::Range1)
    if length(rng) != length(vs)
        throw(ArgumentError("can't assign when index and data vectors are different length"))
    end
    ivs = 1
    # walk through rng. assign and increment vs index
    for i in rng
        x[i] = vs[ivs]
        ivs += 1
    end
    return x[rng]
end

# x[3] = NA
assign{T}(x::DataVec{T}, n::NAtype, i::Int) = begin (x.na[i] = true); return NA; end
assign{T}(x::PooledDataVec{T}, n::NAtype, i::Int) = begin (x.refs[i] = 0); return NA; end

# x[[3,5]] = NA
assign{T}(x::DataVec{T}, n::NAtype, is::Vector{Int}) = begin (x.na[is] = true); return x[is]; end
assign{T}(x::PooledDataVec{T}, n::NAtype, is::Vector{Int}) = begin (x.refs[is] = 0); return x[is]; end

# x[[true, false, true]] = NA
assign{T}(x::DataVec{T}, n::NAtype, mask::Vector{Bool}) = begin (x.na[mask] = true); return x[mask]; end
assign{T}(x::PooledDataVec{T}, n::NAtype, mask::Vector{Bool}) = begin (x.refs[mask] = 0); return x[mask]; end

# x[2:3] = NA
assign{T}(x::DataVec{T}, n::NAtype, rng::Range1) = begin (x.na[rng] = true); return x[rng]; end
assign{T}(x::PooledDataVec{T}, n::NAtype, rng::Range1) = begin (x.refs[rng] = 0); return x[rng]; end

# TODO: Abstract assignment of a union of T's and NAs
# x[3:5] = {"cat", NA, "dog"}
# x[3:5] = DataVec["cat", NA, "dog"]

# TODO: replace!(x::PooledDataVec{T}, from::T, to::T)
# and similar to and from NA
function replace!{T}(x::PooledDataVec{T}, fromval::T, toval::T)
    # throw error if fromval isn't in the pool
    fromidx = findfirst(x.pool, fromval)
    if fromidx == 0
        error("can't replace a value not in the pool in a PooledDataVec!")
    end
        
    # if toval is in the pool too, use that and remove fromval from the pool
    toidx = findfirst(x.pool, toval)
    if toidx != 0
        x.refs[x.refs .== fromidx] = toidx
        #x.pool[fromidx] = None    TODO: what to do here??
    else
        # otherwise, toval is new, swap it in
        x.pool[fromidx] = toval
    end
    
    return toval
end
replace!(x::PooledDataVec{NAtype}, fromval::NAtype, toval::NAtype) = NA # no-op to deal with warning
function replace!{T}(x::PooledDataVec{T}, fromval::T, toval::NAtype)
    fromidx = findfirst(x.pool, fromval)
    if fromidx == 0
        error("can't replace a value not in the pool in a PooledDataVec!")
    end
    
    x.refs[x.refs .== fromidx] = 0
    
    return NA
end
function replace!{T}(x::PooledDataVec{T}, fromval::NAtype, toval::T)
    toidx = findfirst(x.pool, toval)
    # if toval is in the pool, just do the assignment
    if toidx != 0
        x.refs[x.refs .== 0] = toidx
    else
        # otherwise, toval is new, add it to the pool
        push(x.pool, toval)
        x.refs[x.refs .== 0] = length(x.pool)
    end
    
    return toval
end

# things to deal with unwanted NAs -- lower case returns the base type, with overhead,
# mixed case returns an iterator
nafilter{T}(v::DataVec{T}) = v.data[!v.na]
nareplace{T}(v::DataVec{T}, r::T) = [v.na[i] ? r : v.data[i] for i = 1:length(v.data)]
nafilter{T}(v::DataVec{T}) = v.data[!v.na]
nafilter(v::DataVec) = PooledDataVec(v.refs[map(isna, v)], v.pool, v.filter, v.replace, v.replaceVal)
# TODO PooledDataVec
# TODO nareplace! does in-place change; nafilter! shouldn't exist, as it doesn't apply with DataFrames

# naFilter redefines a new DataVec with a flipped bit that determines how start/next/done operate
naFilter{T}(v::DataVec{T}) = DataVec(v.data, v.na, true, false, v.replaceVal)
naFilter{T}(v::PooledDataVec{T}) = PooledDataVec(v.refs, v.pool, true, false, v.replaceVal)

# naReplace is similar to naFilter, but with a replacement value
naReplace{T}(v::DataVec{T}, rv::T) = DataVec(v.data, v.na, false, true, rv)
naReplace{T}(v::PooledDataVec{T}, rv::T) = PooledDataVec(v.refs, v.pool, false, true, rv)

# If neither the filter or replace flags are set, the iterator will return an NA
# when it hits an NA. If one or the other are set, it'll skip/replace the NA.
# Pooled and not share an implementation.
start(x::AbstractDataVec) = 1
function next(x::AbstractDataVec, state::Int)
    # if filter is set, iterate til we find a non-NA value
    if x.filter
        for i = state:length(x)
            if !isna(x[i])
                return (x[i], i+1)
            end
        end
        error("called next(AbstractDataVec) without calling done() first")
    elseif x.replace
        return (isna(x[state]) ? x.replaceVal : x[state], state + 1)
    else
        return (x[state], state+1)
    end
end
function done(x::AbstractDataVec, state::Int)
    # if filter is set, iterate til we find a non-NA value
    if x.filter
        for i = state:length(x)
            if !isna(x[i])
                return false
            end
        end
        return true
    else # just check lengths
        return state > length(x)
    end
end

# can promote in theory based on data type
promote_rule{S,T}(::Type{AbstractDataVec{S}}, ::Type{T}) = promote_rule(S, T)
promote_rule{T}(::Type{AbstractDataVec{T}}, ::Type{T}) = T
# TODO: Abstract? Pooled?

# convert to the base type, but only if there are no NAs
function convert{T}(::Type{T}, x::DataVec{T})
    if (any(x.na))
        throw(NAException("Cannot convert DataVec with NAs to base type -- naFilter or naReplace them first"))
    else
        return x.data
    end
end
function convert{T}(::Type{T}, x::AbstractDataVec{T})
    try
        [i::T for i in x]
    catch ee
        if isa(ee, TypeError)
            throw(NAException("Cannot convert AbstractDataVec with NAs to base type -- naFilter or naReplace them first"))
        else
            throw(ee)
        end
    end
end

# a DataVec is not a StridedArray, so sum() and similar picks up the itr version, which will work without 
# additional code

# print
show(io, x::AbstractDataVec) = show_comma_array(io, x, '[', ']') 

# TODO: vectorizable math functions like sqrt, sin, trunc, etc., which should return a DataVec{T}
# not sure if this is the best approach, but works for a demo
function log{T}(x::DataVec{T})
    newx = log(x.data)
    DataVec(newx, x.na, x.filter, x.replace, convert(eltype(newx), x.replaceVal))
end

# TODO: vectorizable comparison operators like > which should return a DataVec{Bool}

# TODO: div(dat, 2) works, but zz ./ 2 doesn't

# an AbstractIndex is a thing that can be used to look up ordered things by name, but that
# will also accept a position or set of positions or range or other things and pass them
# through cleanly.
# an Index is the usual implementation.
# a SimpleIndex only works if the things are integer indexes, which is weird.
abstract AbstractIndex{T}

type Index{T} <: AbstractIndex{T}   # an OrderedDict would be nice here...
    lookup::Dict{T,Int}      # name => names array position
    names::Vector{T}
end
Index(x::Vector) = Index(dict(tuple(x...), tuple([1:length(x)]...)), x)
#Index() = Index(Dict(), {})
length(x::Index) = length(x.names)
names(x::Index) = copy(x.names)
function push(x::Index, nm)
    x.lookup[nm] = length(x) + 1
    push(x.names, nm)
end
function del(x::Index, idx::Integer)
    # reset the lookup's beyond the deleted item
    for i in idx+1:length(x.names)
        x.lookup[x.names[i]] = i - 1
    end
    del(x.lookup, x.names[idx])
    del(x.names, idx)
end
function del(x::Index, nm)
    if !has(x.lookup, nm)
        return
    end
    idx = x.lookup[nm]
    del(x, idx)
end

ref{T}(x::Index{T}, idx::Vector{T}) = convert(Vector{Int}, [x.lookup[i] for i in idx])
ref{T}(x::Index{T}, idx::T) = x.lookup[idx]

# fall-throughs, when something other than the index type is passed
ref(x::AbstractIndex, idx::Int) = idx
ref(x::AbstractIndex, idx::Vector{Int}) = idx
ref(x::AbstractIndex, idx::Range1) = [idx]
ref(x::AbstractIndex, idx::Vector{Bool}) = [1:length(x)][idx]
ref(x::AbstractIndex, idx::AbstractDataVec{Bool}) = x[nareplace(idx, false)]
ref(x::AbstractIndex, idx::AbstractDataVec{Int}) = x[nafilter(idx)]

type SimpleIndex <: AbstractIndex
    length::Integer
end
SimpleIndex() = SimpleIndex(0)
length(x::SimpleIndex) = x.length
names(x::SimpleIndex) = nothing

# Abstract DF includes DataFrame and SubDataFrame
abstract AbstractDataFrame

# ## DataFrame - a list of heterogeneous Data vectors with col and row indexs.
# Columns are a vector, which means that operations that insert/delete columns
# are O(n).
type DataFrame <: AbstractDataFrame
    columns::Vector{Any} 
    colindex::Index
    function DataFrame(cols::Vector, colindex::Index)
        # all columns have to be the same length
        if length(cols) > 1 && !all(map(length, cols) .== length(cols[1]))
            error("all columns in a DataFrame have to be the same length")
        end
        # colindex has to be the same length as columns vector
        if length(colindex) != length(cols)
            error("column names/index must be the same length as the number of columns")
        end
        new(cols, colindex)
    end
end

# constructors
#DataFrame(cs::Vector) = DataFrame(cs, SimpleIndex(length(cs))) # TODO: replace with default colnames
DataFrame(cs::Vector, cn::Vector) = DataFrame(cs, Index(cn))

colnames(df::DataFrame) = names(df.colindex)
ncol(df::DataFrame) = length(df.colindex)
nrow(df::DataFrame) = ncol(df) > 0 ? length(df.columns[1]) : 0
names(df::AbstractDataFrame) = colnames(df)
size(df::AbstractDataFrame) = (nrow(df), ncol(df))
size(df::AbstractDataFrame, i::Integer) = i==1 ? nrow(df) : (i==2 ? ncol(df) : error("DataFrames have two dimensions only"))
length(df::AbstractDataFrame) = ncol(df)

ref(df::DataFrame, c) = df[df.colindex[c]]
ref(df::DataFrame, c::Integer) = df.columns[c]
ref(df::DataFrame, c::Vector{Int}) = DataFrame(df.columns[c], colnames(df)[c])

ref(df::DataFrame, r, c) = df[r, df.colindex[c]]
ref(df::DataFrame, r, c::Int) = df[c][r]
ref(df::DataFrame, r, c::Vector{Int}) =
    DataFrame({x[r] for x in df.columns[c]}, 
              colnames(df)[c])

# special cases
ref(df::DataFrame, r::Int, c::Int) = df[c][r]
ref(df::DataFrame, r::Int, c::Vector{Int}) = df[[r], c]
ref(df::DataFrame, r::Int, c) = df[r, df.colindex[c]]
ref(df::DataFrame, dv::AbstractDataVec) = df[with(df, ex), c]
ref(df::DataFrame, ex::Expr) = df[with(df, ex), :]  
ref(df::DataFrame, ex::Expr, c::Int) = df[with(df, ex), c]
ref(df::DataFrame, ex::Expr, c::Vector{Int}) = df[with(df, ex), c]
ref(df::DataFrame, ex::Expr, c) = df[with(df, ex), c]


# if we have something else, convert each value in this tuple to a DataVec and pass it in, hoping for the best
DataFrame(vals...) = DataFrame([DataVec(x) for x = vals])
# if we have a matrix, create a tuple of columns and pass that in
DataFrame{T}(m::Array{T,2}) = DataFrame([DataVec(squeeze(m[:,i])) for i = 1:size(m)[2]])
# 

function DataFrame{K,V}(d::Associative{K,V})
    # Find the first position with maximum length in the Dict.
    # I couldn't get findmax to work here.
    ## (Nrow,maxpos) = findmax(map(length, values(d)))
    lengths = map(length, values(d))
    maxpos = find(lengths .== max(lengths))[1]
    keymaxlen = keys(d)[maxpos]
    Nrow = length(d[keymaxlen])
    # Start with a blank DataFrame
    df = K == Any ? DataFrame() : DataFrame(K)   # kludgy
    # Assign the longest column to set the overall nrows.
    df[keymaxlen] = d[keymaxlen]
    # Now assign them all.
    for (k,v) in d
        if contains([1,Nrow], length(v))
            df[k] = v  
        else
            println("Warning: Column $(string(k)) ignored: mismatched column lengths")
        end
    end
    df
end

# Blank DataFrame
DataFrame() = DataFrame({}, {})

# copy of a data frame does a deep copy
copy(df::DataFrame) = DataFrame([copy(x) for x in df.columns], colnames(df))


# dimilar of a data frame creates new vectors, but with the same columns. Dangerous, as 
# changing the in one df can break the other.

# # TODO: move
# function idxFirstEqual{T}(x::Vector{T}, y::T)
#     for i = 1:length(x)
#         if x[i] == y
#             return i
#         end
#     end
#     return nothing
# end

# Equality
function ==(df1::AbstractDataFrame, df2::AbstractDataFrame)
    if ncol(df1) != ncol(df2)
        return false
    end
    for idx in 1:ncol(df1)
        if !(df1[idx] == df2[idx])
            return false
        end
    end
    return true
end

head(df::DataFrame, r::Int) = df[1:r, :]
head(df::DataFrame) = head(df, 6)
tail(df::DataFrame, r::Int) = df[(nrow(df)-r+1):nrow(df), :]
tail(df::DataFrame) = tail(df, 6)



# to print a DataFrame, find the max string length of each column
# then print the column names with an appropriate buffer
# then row-by-row print with an appropriate buffer
maxShowLength(v::Vector) = length(v) > 0 ? max([length(string(x)) for x = v]) : 0
maxShowLength(dv::AbstractDataVec) = max([length(string(x)) for x = dv])
function show(io, df::DataFrame)
    # we don't have row names -- use indexes
    rowNames = [sprintf("[%d,]", r) for r = 1:nrow(df)]
    
    rownameWidth = maxShowLength(rowNames)
    
    # if we don't have columns names, use indexes
    # note that column names in R are obligatory
    if eltype(colnames(df)) == Nothing
        colNames = [sprintf("[,%d]", c) for c = 1:ncol(df)]
    else
        colNames = colnames(df)
    end
    
    colWidths = [max(length(string(colNames[c])), maxShowLength(df.columns[c])) for c = 1:ncol(df)]

    header = strcat(" " ^ (rownameWidth+1),
                    join([lpad(string(colNames[i]), colWidths[i]+1, " ") for i = 1:ncol(df)], ""))
    println(io, header)
    
    for i = 1:min(100, nrow(df)) # TODO
        rowname = rpad(string(rowNames[i]), rownameWidth+1, " ")
        line = strcat(rowname,
                      join([lpad(string(df[i,c]), colWidths[c]+1, " ") for c = 1:ncol(df)], ""))
        println(io, line)
    end
end

# get the structure of a DF
# TODO: return a string or something instead of printing?
# TODO: AbstractDataFrame
str(df::DataFrame) = str(OUTPUT_STREAM::IOStream, df)
function str(io, df::DataFrame)
    println(io, sprintf("%d observations of %d variables", nrow(df), ncol(df)))

    if eltype(colnames(df)) == Nothing
        colNames = [sprintf("[,%d]", c) for c = 1:ncol(df)]
    else
        colNames = colnames(df)
    end
    
    # foreach column, print the column name or index, the type, and then print the first elements of 
    # the column until the total column width would exceed a constant
    maxPrintedWidth = 60
    for c in 1:ncol(df)
        printedWidth = 0
        ispooled = isa(df[c], PooledDataVec) ? "Pooled " : ""
        colstr = strcat(string(colNames[c]), " [", ispooled, string(eltype(df[c])), "] ")
        print(io, colstr)
        printedWidth += length(colstr)
        
        for r in 1:nrow(df)
            elemstr = strcat(string(df[r,c]), " ")
            if printedWidth + length(elemstr) > maxPrintedWidth
                print(io, "...")
                break
            end
            print(io, elemstr)
            printedWidth += length(elemstr)
        end
        println(io)
    end
end

function dump(io::IOStream, x::AbstractDataFrame, n::Int, indent)
    println(io, typeof(x), sprintf("  %d observations of %d variables", nrow(x), ncol(x)))
    if n > 0
        for col in names(x)[1:min(10,end)]
            print(io, indent, "  ", col, ": ")
            dump(io, x[col], n - 1, strcat(indent, "  "))
        end
    end
end
dump(io::IOStream, x::AbstractDataVec, n::Int, indent) =
    println(io, typeof(x), "(", length(x), ") ", x[1:min(4, end)])

# summarize the columns of a DF
# if the column's base type derives from Number, 
# compute min, 1st quantile, median, mean, 3rd quantile, and max
# filtering NAs, which are reported separately
# if boolean, report trues, falses, and NAs
# if anything else, punt.
# Note that R creates a summary object, which has a print method. That's
# a reasonable alternative to this. The summary() functions in show.jl
# return a string.
summary(dv::AbstractDataVec) = summary(OUTPUT_STREAM::IOStream, dv)
summary(df::DataFrame) = summary(OUTPUT_STREAM::IOStream, df)
function summary{T<:Number}(io, dv::AbstractDataVec{T})
    filtered = nafilter(dv)
    qs = quantile(filtered, [0, .25, .5, .75, 1])
    statNames = ["Min", "1st Qu.", "Median", "Mean", "3rd Qu.", "Max"]
    statVals = [qs[1:3], mean(filtered), qs[4:5]]
    for i = 1:6
        println(io, strcat(rpad(statNames[i], 8, " "), " ", string(statVals[i])))
    end
    nas = sum(isna(dv))
    if nas > 0
        println(io, "NAs      $nas")
    end
end
# function summary{T<:Bool}(dv::DataVec{T})
#     error("TODO")
# end
function summary{T}(io, dv::AbstractDataVec{T})
    ispooled = isa(dv, PooledDataVec) ? "Pooled " : ""
    # if nothing else, just give the length and element type and NA count
    println(io, "Length: $(length(dv))")
    println(io, "Type  : $(ispooled)$(string(eltype(dv)))")
    println(io, "NAs   : $(sum(isna(dv)))")
end

# TODO: clever layout in rows
# TODO: AbstractDataFrame
function summary(io, df::DataFrame)
    for c in 1:ncol(df)
        col = df[c]
        println(io, colnames(df)[c])
        summary(io, col)
        println(io, )
    end
end





# for now, use csvread to pull CSV data from disk
function _remove_quotes(s)
    m = match(r"^\"(.*)\"$", s)
    if m != nothing
        return m.captures[1]::ASCIIString
    else
        return s::ASCIIString
    end
end

function _same_set(a, b)
    # there are definitely MUCH faster ways of doing this
    length(a) == length(b) && all(sort(a) == sort(b))
end

# colnames = "true", "false", "check" (default)
# poolstrings = "check" (default), "never" 
function csvDataFrame(filename, o::Options)
    @defaults o colnames="check" poolstrings="check"
    # TODO
    # for now, use the built-in csvread that creates a matrix of Anys, functionally numbers and strings. 
    # Ideally, we'd probably save RAM by doing a two-pass read over the file, once to determine types and
    # once to build the data structures.
    dat = csvread(filename)
    
    # if the first row looks like strings, chop it off and process it as the 
    # column names
    if colnames == "check"
        colnames = all([typeof(x)==ASCIIString for x = dat[1,:]]) ? "true" : "false"
    end
    if colnames == "true"
        columnNames = [_remove_quotes(x) for x = dat[1,:]]
        dat = dat[2:,:]
    else
        # null column names
        columnNames = []
    end
    
    # foreach column, if everything is either numeric or empty string, then build a numeric DataVec
    # otherwise build a string DataVec
    cols = Array(AbstractDataVec, size(dat,2)) # elements will be #undef initially
    for c = 1:size(dat,2)
        nas = [(x == "")::Bool for x = dat[:,c]]
        # iterate over the column, ignoring null strings, promoting through numeric types as we go, until we're done
        # simultaneously, collect a hash of up to 64K defined elements (which might look like
        # numbers, in case we have a heterogeneous column)
        # never short-circuit, as we need the full list of keys to test for booleans
        colType = None
        colIsNum = true
        colStrings = Dict{String,Bool}(0)
        colPoolStrings = poolstrings == "check" 
        for r = 1:size(dat,1)
            v = dat[r,c]
            if v != ""
                if isa(v,Number) && colIsNum
                    colType = promote_type(colType, typeof(v))
                else
                    colIsNum = false
                end
                # store that we saw this string
                colStrings[string(v)] = true # do we need a count here?
            end
        end
        if colPoolStrings && length(keys(colStrings)) > typemax(Uint16)
            # we've ran past the limit of pooled strings!
            colPoolStrings = false
        end
        
        # build DataVecs
        if _same_set(keys(colStrings), ["0", "1"])
            # boolean
            cols[c] = DataVec(dat[:,c] == "1", nas)
        elseif (colIsNum && colType != None)
            # this is annoying to have to pre-allocate the array, but comprehensions don't
            # seem to get the type right
            tmpcol = Array(colType, size(dat,1))
            for r = 1:length(tmpcol)
                tmpcol[r] = dat[r,c] == "" ? false : dat[r,c] # false is the smallest numeric 0
            end
            cols[c] = DataVec(tmpcol, nas)
        elseif _same_set(keys(colStrings), ["TRUE", "FALSE"])
            # boolean 
            cols[c] = DataVec(dat[:,c] == "TRUE", nas)
        elseif colPoolStrings
            # TODO: if we're trying to pool, build the underlying refs and pool as we check, rather
            # than throwing away eveything and starting over! we've got a perfectly nice constructor...
            cols[c] = PooledDataVec([string(_remove_quotes(x))::ASCIIString for x = dat[:,c]], nas)
        else
            cols[c] = DataVec([string(_remove_quotes(x))::ASCIIString for x = dat[:,c]], nas)
        end
    end
    
    @check_used o
    
    # combine the columns into a DataFrame and return
    DataFrame(cols, columnNames)
end
csvDataFrame(filename) = csvDataFrame(filename, Options())


# a SubDataFrame is a lightweight wrapper around a DataFrame used most frequently in
# split/apply sorts of operations.
type SubDataFrame <: AbstractDataFrame
    parent::DataFrame
    rows::Vector{Int} # maps from subdf row indexes to parent row indexes
    
    # TODO: constructor to check params
end

sub(D::DataFrame, r, c) = sub(D[[c]], r)    # If columns are given, pass in a subsetted parent D.
                                            # Columns are not copies, so it's not expensive.
sub(D::DataFrame, r::Int) = sub(D, [r])
sub(D::DataFrame, rs::Vector{Int}) = SubDataFrame(D, rs)
sub(D::DataFrame, r) = sub(D, ref(SimpleIndex(nrow(D)), r)) # this is a wacky fall-through that uses light-weight fake indexes!
sub(D::DataFrame, ex::Expr) = sub(D, with(D, ex))

sub(D::SubDataFrame, r, c) = sub(D[[c]], r)
sub(D::SubDataFrame, r::Int) = sub(D, [r])
sub(D::SubDataFrame, rs::Vector{Int}) = SubDataFrame(D.parent, D.rows[rs])
sub(D::SubDataFrame, r) = sub(D, ref(SimpleIndex(nrow(D)), r)) # another wacky fall-through
sub(D::SubDataFrame, ex::Expr) = sub(D, with(D, ex))

ref(df::SubDataFrame, c) = df.parent[df.rows, c]
ref(df::SubDataFrame, r, c) = df.parent[df.rows[r], c]

nrow(df::SubDataFrame) = length(df.rows)
ncol(df::SubDataFrame) = ncol(df.parent)
colnames(df::SubDataFrame) = colnames(df.parent) 

head(df::AbstractDataFrame, r::Int) = df[1:min(r,nrow(df)), :]
head(df::AbstractDataFrame) = head(df, 6)
tail(df::AbstractDataFrame, r::Int) = df[max(1,nrow(df)-r+1):nrow(df), :]
tail(df::AbstractDataFrame) = tail(df, 6)


# DF column operations
######################

# assignments return the complete object...

# df[1] = replace column
function assign(df::DataFrame, newcol::AbstractDataVec, icol::Integer)
    if icol > 0 && icol <= ncol(df)
        df.columns[icol] = newcol
    else
        throw(ArgumentError("Can't replace a non-existent DataFrame column"))
    end
    df
end
assign{T}(df::DataFrame, newcol::Vector{T}, icol::Integer) = assign(df, DataVec(newcol), icol)

# df["old"] = replace old columns
# df["new"] = append new column
function assign(df::DataFrame, newcol::AbstractDataVec, colname)
    icol = get(df.colindex.lookup, colname, 0)
    if icol > 0
        # existing
        assign(df, newcol, icol)
    else
        # new
        push(df.colindex, colname)
        push(df.columns, newcol)
    end
    df
end
assign{T}(df::DataFrame, newcol::Vector{T}, colname) = assign(df, DataVec(newcol), colname)

assign(df::DataFrame, newcol, colname) =
    nrow(df) > 0 ? assign(df, DataVec(fill(newcol, nrow(df))), colname) : assign(df, DataVec([newcol]), colname)

# do I care about vectorized assignment? maybe not...
# df[1:3] = (replace columns) eh...
# df[["new", "newer"]] = (new columns)

# df[1] = nothing
assign(df::DataFrame, x::Nothing, icol::Integer) = del!(df, icol)

# del!(df, 1)
# del!(df, "old")
function del!(df::DataFrame, icols::Vector{Int})
    for icol in icols 
        if icol > 0 && icol <= ncol(df)
            del(df.columns, icol)
            del(df.colindex, icol)
        else
            throw(ArgumentError("Can't delete a non-existent DataFrame column"))
        end
    end
    df
end
del!(df::DataFrame, c::Int) = del!(df, [c])
del!(df::DataFrame, c) = del!(df, df.colindex[c])

# df2 = del(df, 1) new DF, minus vectors
function del(df::DataFrame, icols::Vector{Int})
    # newcols = setdiff([1:ncol(df)], icols) would make the following a one-liner
    newcols = [1:ncol(df)]
    for i in icols
        if contains(newcols, i)
            del(newcols, findfirst(newcols, i))
        end
    end
    if length(newcols) == 0
        throw(ArgumentError("Can't delete a non-existent DataFrame column"))
    end
    # Note: this does not copy columns.
    df[newcols]
end
del(df::DataFrame, i::Int) = del(df, [i])
del(df::DataFrame, c) = del(df, df.colindex[c])


#### cbind, rbind, hcat, vcat
# cbind!(df, ...) will append to an existing df
# cbind!(not df, ...) will maintain the data, creating a new df
# cbind(...) always makes copies
# hcat() is just cbind()
# rbind(df, ...) only accepts data frames. Finds union of columns, maintaining order
# of first df. Missing data becomes NAs.
# vcat() is just rbind()
 

# df2 = cbind!(things...) any combination of dfs and dvs and vectors
# arguments can be either dfs, or {"colname", vector} or {"colname", DataVec} cell arrays,
# or {"colname", scalar} cell arrays
# item lengths have to either be the same
# colname types have to promotable

# two-argument form, one df, clobbering the argument
function cbind!(df::DataFrame, pair::Vector{Any})
    newcolname = pair[1]
    newcol = pair[2]
    if isa(newcol, Vector)
        if length(newcol) == nrow(df)
            newcol = DataVec(newcol)
        else
            error("Can't cbind vector to DataFrame of different length!")
        end
    elseif isa(newcol, AbstractDataVec)
        if length(newcol) != nrow(df)
            error("Can't cbind vector to DataFrame of different length!")
        end            
    else # try to build a DataVec out of this presumably singleton
        if isa(newcol, String)
            newcol_bytes = strlen(newcol)
        else
            newcol_bytes = sizeof(newcol)
        end
        if newcol_bytes > sizeof(Uint16)
            # cheaper to make this a pooled DV
            newcol = PooledDataVec(fill(newcol, nrow(df)))
        else
            newcol = DataVec(fill(newcol, nrow(df)))
        end
    end
    push(df.columns, newcol)
    
    push(df.colindex, convert(CT, newcolname))
    
    df
end

# TODO: move to set.jl? call nointer or nodupes?
# reasonably fast approach: foreach argument, iterate over
# the (presumed) set, checking for duplicates, adding to a hash table as we go
function nointer(ss...)
    d = Dict{Any,Int}(0)
    for s in ss
        for item in s
            ct = get(d, item, 0)
            if ct == 0 # we're good, add it
                d[item] = 1
            else
                return false
            end
        end
    end
    return true
end

function concat{T1,T2}(v1::Vector{T1}, v2::Vector{T2})
    # concatenate vectors, converting to type Any if needed.
    if T1 == T2 && T1 != Any
        [v1, v2]
    else
        res = Array(Any, length(v1) + length(v2))
        res[1:length(v1)] = v1
        res[length(v1)+1 : length(v1)+length(v2)] = v2
        res
    end
end


# two-argument form, two dfs, references only
function cbind!(df1::DataFrame, df2::DataFrame)
    # this only works if the column names can be promoted
    # TODO fix this
    ## newcolnames = convert(Vector{CT1}, df2.colnames)
    newcolnames = colnames(df2)
    # and if there are no duplicate column names
    if !nointer(colnames(df1), newcolnames)
        error("can't cbind dataframes with overlapping column names!")
    end
    global _df1 = df1
    global _df2 = df2
    df1.colindex = Index(concat(colnames(df1), colnames(df2)))
    df1.columns = [df1.columns, df2.columns]
    df1
end
    
    
# three-plus-argument form recurses
cbind!(a, b, c...) = cbind!(cbind(a, b), c...)

# without a bang, just copy then bind
cbind(a, b) = cbind!(copy(a), copy(b))
cbind(a, b, c...) = cbind(cbind(a,b), c...)

similar{T}(dv::DataVec{T}, dims) =
    DataVec(similar(dv.data, dims), similar(dv.na, dims), dv.filter, dv.replace, dv.replaceVal)  

similar{T}(dv::PooledDataVec{T}, dims) =
    PooledDataVec(fill(uint16(1), dims), dv.pool, dv.filter, dv.replace, dv.replaceVal)  

similar(df::DataFrame, dims) = 
    DataFrame([similar(x, dims) for x in df.columns], colnames(df)) 

similar(df::SubDataFrame, dims) = 
    DataFrame([similar(df[x], dims) for x in colnames(df)], colnames(df)) 

function rbind(dfs::DataFrame...)
    Nrow = sum(nrow, dfs)
    Ncol = ncol(dfs[1])
    res = similar(dfs[1], Nrow)
    # TODO fix PooledDataVec columns with different pools.
    # TODO check to see that the number of columns are the same.
    # TODO check to see that the colnames are the same.
    idx = 1
    for df in dfs
        for kdx in 1:nrow(df)
            for jdx in 1:Ncol
                res[jdx][idx] = df[kdx, jdx]
            end
            idx += 1
        end
    end
    res
end

function rbind(dfs::Vector)   # for a Vector of DataFrame's
    Nrow = sum(nrow, dfs)
    Ncol = ncol(dfs[1])
    res = similar(dfs[1], Nrow)
    # TODO fix PooledDataVec columns with different pools.
    # TODO check to see that the number of columns are the same and the colnames are the same.
    # TODO check to see that the colnames are the same.
    idx = 1
    for df in dfs
        for kdx in 1:nrow(df)
            for jdx in 1:Ncol
                res[jdx][idx] = df[kdx, jdx]
            end
            idx += 1
        end
    end
    res
end


# DF row operations -- delete and append
# df[1] = nothing
# df[1:3] = nothing
# df3 = rbind(df1, df2...)
# rbind!(df1, df2...)


# split-apply-combine
# co(ap(myfun,
#    sp(df, ["region", "product"])))
# (|)(x, f::Function) = f(x)
# split(df, ["region", "product"]) | (apply(nrow)) | mean
# apply(f::function) = (x -> map(f, x))
# split(df, ["region", "product"]) | @@@)) | mean
# how do we add col names to the name space?
# transform(df, :(cat=dog*2, clean=proc(dirty)))
# summarise(df, :(cat=sum(dog), all=strcat(strs)))


function with(d::Associative, ex::Expr)
    # Note: keys must by symbols
    replace_symbols(x, d::Dict) = x
    replace_symbols(e::Expr, d::Dict) = Expr(e.head, isempty(e.args) ? e.args : map(x -> replace_symbols(x, d), e.args), e.typ)
    function replace_symbols{K,V}(s::Symbol, d::Dict{K,V})
        if (K == Any || K == Symbol) && has(d, s)
            :(_D[$expr(:quote,s)])
        elseif (K == Any || K <: String) && has(d, string(s))
            :(_D[$string(s)])
        else
            s
        end
    end
    ex = replace_symbols(ex, d)
    global _ex = ex
    f = @eval (_D) -> $ex
    f(d)
end

function within!(d::Associative, ex::Expr)
    # Note: keys must by symbols
    replace_symbols(x, d::Dict) = x
    function replace_symbols(e::Expr, d::Dict)
        if e.head == :(=) # replace left-hand side of assignments:
            Expr(e.head,
                 vcat({:(_D[$expr(:quote, e.args[1])])}, map(x -> replace_symbols(x, d), e.args[2:end])),
                 e.typ)
        else
            Expr(e.head, isempty(e.args) ? e.args : map(x -> replace_symbols(x, d), e.args), e.typ)
        end
    end
    function replace_symbols(s::Symbol, d::Dict)
        if has(d, s)
            :(_D[$expr(:quote,s)])
        else
            s
        end
    end
    ex = replace_symbols(ex, d)
    f = @eval (_D) -> begin
        $ex
        _D
    end
    f(d)
end

function based_on(d::Associative, ex::Expr)
    # Note: keys must by symbols
    replace_symbols(x, d::Dict) = x
    function replace_symbols(e::Expr, d::Dict)
        if e.head == :(=) # replace left-hand side of assignments:
            Expr(e.head,
                 vcat({:(_ND[$(expr(:quote, e.args[1]))])}, map(x -> replace_symbols(x, d), e.args[2:end])),
                 e.typ)
        else
            Expr(e.head, isempty(e.args) ? e.args : map(x -> replace_symbols(x, d), e.args), e.typ)
        end
    end
    function replace_symbols(s::Symbol, d::Dict)
        if has(d, s)
            :(_D[$expr(:quote,s)])
        else
            s
        end
    end
    ex = replace_symbols(ex, d)
    f = @eval (_D) -> begin
        _ND = Dict()
        $ex
        _ND
    end
    f(d)
end

function within!(df::AbstractDataFrame, ex::Expr)
    # By-column operation within a DataFrame that allows replacing or adding columns.
    # Returns the transformed DataFrame.
    #   
    # helper function to replace symbols in ex with a reference to the
    # appropriate column in df
    replace_symbols(x, syms::Dict) = x
    function replace_symbols(e::Expr, syms::Dict)
        if e.head == :(=) # replace left-hand side of assignments:
            Expr(e.head,
                 vcat({:(_DF[$(string(e.args[1]))])}, map(x -> replace_symbols(x, syms), e.args[2:end])),
                 e.typ)
        else
            Expr(e.head, isempty(e.args) ? e.args : map(x -> replace_symbols(x, syms), e.args), e.typ)
        end
    end
    function replace_symbols(s::Symbol, syms::Dict)
        if contains(keys(syms), string(s))
            :(_DF[$(syms[string(s)])])
        else
            s
        end
    end
    # Make a dict of colnames and column positions
    cn_dict = dict(tuple(colnames(df)...), tuple([1:ncol(df)]...))
    ex = replace_symbols(ex, cn_dict)
    f = @eval (_DF) -> begin
        $ex
        _DF
    end
    f(df)
end

within(x, args...) = within!(copy(x), args...)

function based_on_f(df::AbstractDataFrame, ex::Expr)
    # Returns a function for use on an AbstractDataFrame
    
    # helper function to replace symbols in ex with a reference to the
    # appropriate column in a new df
    replace_symbols(x, syms::Dict) = x
    function replace_symbols(e::Expr, syms::Dict)
        if e.head == :(=) # replace left-hand side of assignments:
            Expr(e.head,
                 vcat({:(_col_dict[$(string(e.args[1]))])}, map(x -> replace_symbols(x, syms), e.args[2:end])),
                 e.typ)
        else
            Expr(e.head, isempty(e.args) ? e.args : map(x -> replace_symbols(x, syms), e.args), e.typ)
        end
    end
    function replace_symbols(s::Symbol, syms::Dict)
        if contains(keys(syms), string(s))
            :(_DF[$(syms[string(s)])])
        else
            s
        end
    end
    # Make a dict of colnames and column positions
    cn_dict = dict(tuple(colnames(df)...), tuple([1:ncol(df)]...))
    ex = replace_symbols(ex, cn_dict)
    @eval (_DF) -> begin
        _col_dict = Dict()
        $ex
        DataFrame(_col_dict)
    end
end
function based_on(df::AbstractDataFrame, ex::Expr)
    # By-column operation within a DataFrame.
    # Returns a new DataFrame.
    f = based_on_f(df, ex)
    f(df)
end

function with(df::AbstractDataFrame, ex::Expr)
    # By-column operation with the columns of a DataFrame.
    # Returns the result of evaluating ex.
    
    # helper function to replace symbols in ex with a reference to the
    # appropriate column in df
    replace_symbols(x, syms::Dict) = x
    replace_symbols(e::Expr, syms::Dict) = Expr(e.head, isempty(e.args) ? e.args : map(x -> replace_symbols(x, syms), e.args), e.typ)
    function replace_symbols(s::Symbol, syms::Dict)
        if contains(keys(syms), string(s))
            :(_DF[$(syms[string(s)])])
        else
            s
        end
    end
    # Make a dict of colnames and column positions
    cn_dict = dict(tuple(colnames(df)...), tuple([1:ncol(df)]...))
    ex = replace_symbols(ex, cn_dict)
    f = @eval (_DF) -> $ex
    f(df)
end

<<<<<<< HEAD
with(df::AbstractDataFrame, s::Symbol) = df[string(s)]
    

=======
>>>>>>> 0d91e688
# add function curries to ease pipelining:
with(e::Expr) = x -> with(x, e)
within(e::Expr) = x -> within(x, e)
within!(e::Expr) = x -> within!(x, e)
based_on(e::Expr) = x -> based_on(x, e)

# TODO add versions of each of these for Dict's

# allow pipelining straight to an expression using within!:
(|)(x::AbstractDataFrame, e::Expr) = within!(x, e)


#
#  Split - Apply - Combine operations
#


function groupsort_indexer(x::Vector, ngroups::Integer)
    ## translated from Wes McKinney's groupsort_indexer in pandas (file: src/groupby.pyx).

    ## count group sizes, location 0 for NA
    n = length(x)
    ## counts = x.pool
    counts = fill(0, ngroups + 1)
    for i = 1:n
        counts[x[i] + 1] += 1
    end

    ## mark the start of each contiguous group of like-indexed data
    where = fill(1, ngroups + 1)
    for i = 2:ngroups+1
        where[i] = where[i - 1] + counts[i - 1]
    end
    
    ## this is our indexer
    result = fill(0, n)
    for i = 1:n
        label = x[i] + 1
        result[where[label]] = i
        where[label] += 1
    end
    result, where
end


type GroupedDataFrame
    parent::DataFrame
    cols::Vector         # columns used for sorting
    idx::Vector{Int}     # indexing vector when sorted by the given columns
    starts::Vector{Int}  # starts of groups
    ends::Vector{Int}    # ends of groups 
end

#
# Split
#
function groupby{T}(df::DataFrame, cols::Vector{T})
    ## a subset of Wes McKinney's algorithm here:
    ##     http://wesmckinney.com/blog/?p=489
    
    # use the pool trick to get a set of integer references for each unique item
    dv = PooledDataVec(df[cols[1]])
    # if there are NAs, add 1 to the refs to avoid underflows in x later
    dv_has_nas = (findfirst(dv.refs, 0) > 0 ? 1 : 0)
    x = copy(dv.refs) + dv_has_nas
    # also compute the number of groups, which is the product of the set lengths
    ngroups = length(dv.pool) + dv_has_nas
    # if there's more than 1 column, do roughly the same thing repeatedly
    for j = 2:length(cols)
        dv = PooledDataVec(df[cols[j]])
        dv_has_nas = (findfirst(dv.refs, 0) > 0 ? 1 : 0)
        for i = 1:nrow(df)
            x[i] += (dv.refs[i] + dv_has_nas- 1) * ngroups
        end
        ngroups = ngroups * (length(dv.pool) + dv_has_nas)
        # TODO if ngroups is really big, shrink it
    end
    (idx, starts) = groupsort_indexer(x, ngroups)
    ends = [starts[2:end] - 1]
    GroupedDataFrame(df, cols, idx, starts[1:end-1], ends)
end
groupby(d::DataFrame, cols) = groupby(d, [cols])

# add a function curry
groupby{T}(cols::Vector{T}) = x -> groupby(x, cols)
groupby(cols) = x -> groupby(x, cols)



start(gd::GroupedDataFrame) = 1
next(gd::GroupedDataFrame, state::Int) = 
    (sub(gd.parent, gd.idx[gd.starts[state]:gd.ends[state]]),
     state + 1)
done(gd::GroupedDataFrame, state::Int) = state > length(gd.starts)
length(gd::GroupedDataFrame) = length(gd.starts)
ref(gd::GroupedDataFrame, idx::Int) = sub(gd.parent, gd.idx[gd.starts[idx]:gd.ends[idx]]) 

function show(io, gd::GroupedDataFrame)
    println(io, typeof(gd), " ", length(gd.starts), " groups in DataFrame:")
    show(io, gd.parent)
end

#
# Apply / map
#

# map() sweeps along groups
function map(f::Function, gd::GroupedDataFrame)
    [f(d) for d in gd]
end
## function map(f::Function, gd::GroupedDataFrame)
##     # preallocate based on the results on the first one
##     x = f(gd[1])
##     res = Array(typeof(x), length(gd))
##     res[1] = x
##     for idx in 2:length(gd)
##         res[idx] = f(gd[idx])
##     end
##     res
## end

# with() sweeps along groups and applies with to each group
function with(gd::GroupedDataFrame, e::Expr)
    [with(d, e) for d in gd]
end

# within() sweeps along groups and applies within to each group
function within!(gd::GroupedDataFrame, e::Expr)   
    x = [within!(d[:,:], e) for d in gd]
    rbind(x...)
end

within!(x::SubDataFrame, e::Expr) = within!(x[:,:], e)

function within(gd::GroupedDataFrame, e::Expr)  
    x = [within(d, e) for d in gd]
    rbind(x...)
end

within(x::SubDataFrame, e::Expr) = within(x[:,:], e)

# MAYBE try to get in base?
function fill(x::Vector, lengths::Vector{Int})
    if length(x) != length(lengths)
        error("vector lengths must match")
    end
    res = similar(x, sum(lengths))
    i = 1
    for idx in 1:length(x)
        tmp = x[idx]
        for kdx in 1:lengths[idx]
            res[i] = tmp
            i += 1
        end
    end
    res
end

# based_on() sweeps along groups and applies based_on to each group
function based_on(gd::GroupedDataFrame, ex::Expr)  
    f = based_on_f(gd.parent, ex)
    x = [f(d) for d in gd]
    idx = fill([1:length(x)], convert(Vector{Int}, map(nrow, x)))
    keydf = gd.parent[gd.idx[gd.starts[idx]], gd.cols]
    resdf = rbind(x)
    cbind!(keydf, resdf)
end

# default pipelines:
map(f::Function, x::SubDataFrame) = f(x)
(|)(x::GroupedDataFrame, e::Expr) = based_on(x, e)   
## (|)(x::GroupedDataFrame, f::Function) = map(f, x)

# apply a function to each column in a DataFrame
colwise(f::Function, d::AbstractDataFrame) = [f(d[idx]) for idx in 1:ncol(d)]
colwise(f::Function, d::GroupedDataFrame) = map(colwise(f), d)
colwise(f::Function) = x -> colwise(f, x)
colwise(f) = x -> colwise(f, x)
# apply several functions to each column in a DataFrame
colwise(fns::Vector{Function}, d::AbstractDataFrame) = [f(d[idx]) for f in fns, idx in 1:ncol(d)][:]
colwise(fns::Vector{Function}, d::GroupedDataFrame) = map(colwise(fns), d)
colwise(fns::Vector{Function}, d::GroupedDataFrame, cn::Vector{String}) = map(colwise(fns), d)
colwise(fns::Vector{Function}) = x -> colwise(fns, x)

function colwise(d::AbstractDataFrame, s::Vector{Symbol}, cn::Vector)
    header = [s2 * "_" * string(s1) for s1 in s, s2 in cn][:]
    payload = colwise(map(eval, s), d)
    df = DataFrame()
    # TODO fix this to assign the longest column first or preallocate
    # based on the maximum length.
    for i in 1:length(header)
        df[header[i]] = payload[i]
    end
    df
end
colwise(d::AbstractDataFrame, s::Symbol, x) = colwise(d, [s], x)
colwise(d::AbstractDataFrame, s::Vector{Symbol}, x::String) = colwise(d, s, [x])
colwise(d::AbstractDataFrame, s::Symbol) = colwise(d, [s], colnames(d))
colwise(d::AbstractDataFrame, s::Vector{Symbol}) = colwise(d, s, colnames(d))

# TODO add a way to specify which columns to apply funs to
# TODO exclude grouping key columns
# TODO make this faster by applying the header just once.
colwise(d::GroupedDataFrame, s::Vector{Symbol}) = rbind(map(x -> colwise(x,s), d)...)
colwise(d::GroupedDataFrame, s::Symbol, x) = colwise(d, [s], x)
colwise(d::GroupedDataFrame, s::Vector{Symbol}, x::String) = colwise(d, s, [x])
colwise(d::GroupedDataFrame, s::Symbol) = colwise(d, [s])
(|)(d::GroupedDataFrame, s::Vector{Symbol}) = colwise(d, s)
(|)(d::GroupedDataFrame, s::Symbol) = colwise(d, [s])
colnames(d::GroupedDataFrame) = colnames(d.parent)


# by() convenience function
by(d::AbstractDataFrame, cols, f::Function) = map(f, groupby(d, cols))
by(d::AbstractDataFrame, cols, e::Expr) = based_on(groupby(d, cols), e)
by(d::AbstractDataFrame, cols, s::Vector{Symbol}) = colwise(groupby(d, cols), s)
by(d::AbstractDataFrame, cols, s::Symbol) = colwise(groupby(d, cols), s)

##
## Extras
##
const letters = split("abcdefghijklmnopqrstuvwxyz", "")
const LETTERS = split("ABCDEFGHIJKLMNOPQRSTUVWXYZ", "")<|MERGE_RESOLUTION|>--- conflicted
+++ resolved
@@ -725,7 +725,9 @@
 end
 
 # Blank DataFrame
-DataFrame() = DataFrame({}, {})
+DataFrame{T}(::Type{T}) = DataFrame({}, T[])
+DataFrame() = DataFrame(ASCIIString)
+#DataFrame() = DataFrame({}, {})
 
 # copy of a data frame does a deep copy
 copy(df::DataFrame) = DataFrame([copy(x) for x in df.columns], colnames(df))
@@ -1452,12 +1454,8 @@
     f(df)
 end
 
-<<<<<<< HEAD
 with(df::AbstractDataFrame, s::Symbol) = df[string(s)]
-    
-
-=======
->>>>>>> 0d91e688
+
 # add function curries to ease pipelining:
 with(e::Expr) = x -> with(x, e)
 within(e::Expr) = x -> within(x, e)
